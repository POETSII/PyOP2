# This file is part of PyOP2
#
# PyOP2 is Copyright (c) 2012, Imperial College London and
# others. Please see the AUTHORS file in the main source directory for
# a full list of copyright holders.  All rights reserved.
#
# Redistribution and use in source and binary forms, with or without
# modification, are permitted provided that the following conditions
# are met:
#
#     * Redistributions of source code must retain the above copyright
#       notice, this list of conditions and the following disclaimer.
#     * Redistributions in binary form must reproduce the above copyright
#       notice, this list of conditions and the following disclaimer in the
#       documentation and/or other materials provided with the distribution.
#     * The name of Imperial College London or that of other
#       contributors may not be used to endorse or promote products
#       derived from this software without specific prior written
#       permission.
#
# THIS SOFTWARE IS PROVIDED BY THE COPYRIGHT HOLDERS AND CONTRIBUTERS
# ''AS IS'' AND ANY EXPRESS OR IMPLIED WARRANTIES, INCLUDING, BUT NOT
# LIMITED TO, THE IMPLIED WARRANTIES OF MERCHANTABILITY AND FITNESS
# FOR A PARTICULAR PURPOSE ARE DISCLAIMED. IN NO EVENT SHALL THE
# COPYRIGHT HOLDERS OR CONTRIBUTORS BE LIABLE FOR ANY DIRECT,
# INDIRECT, INCIDENTAL, SPECIAL, EXEMPLARY, OR CONSEQUENTIAL DAMAGES
# (INCLUDING, BUT NOT LIMITED TO, PROCUREMENT OF SUBSTITUTE GOODS OR
# SERVICES; LOSS OF USE, DATA, OR PROFITS; OR BUSINESS INTERRUPTION)
# HOWEVER CAUSED AND ON ANY THEORY OF LIABILITY, WHETHER IN CONTRACT,
# STRICT LIABILITY, OR TORT (INCLUDING NEGLIGENCE OR OTHERWISE)
# ARISING IN ANY WAY OUT OF THE USE OF THIS SOFTWARE, EVEN IF ADVISED
# OF THE POSSIBILITY OF SUCH DAMAGE.

import os
from mpi import MPI, collective
import subprocess
import sys
import ctypes
from hashlib import md5
from configuration import configuration
from logger import progress, INFO
from exceptions import CompilationError


class Compiler(object):
    """A compiler for shared libraries.

    :arg cc: C compiler executable (can be overriden by exporting the
        environment variable ``CC``).
    :arg ld: Linker executable (optional, if ``None``, we assume the compiler
        can build object files and link in a single invocation, can be
        overridden by exporting the environment variable ``LDSHARED``).
    :arg cppargs: A list of arguments to the C compiler (optional).
    :arg ldargs: A list of arguments to the linker (optional).
    :arg cpp: Should we try and use the C++ compiler instead of the C
        compiler?.
    """
    def __init__(self, cc, ld=None, cppargs=[], ldargs=[],
                 cpp=False):
        ccenv = 'CXX' if cpp else 'CC'
        self._cc = os.environ.get(ccenv, cc)
        self._ld = os.environ.get('LDSHARED', ld)
        self._cppargs = cppargs
        self._ldargs = ldargs

    @collective
    def get_so(self, src, extension):
        """Build a shared library and load it

        :arg src: The source string to compile.
        :arg extension: extension of the source file (c, cpp).

        Returns a :class:`ctypes.CDLL` object of the resulting shared
        library."""

        # Determine cache key
        hsh = md5(src)
        hsh.update(self._cc)
        if self._ld:
            hsh.update(self._ld)
        hsh.update("".join(self._cppargs))
        hsh.update("".join(self._ldargs))

        basename = hsh.hexdigest()

        cachedir = configuration['cache_dir']
        pid = os.getpid()
        cname = os.path.join(cachedir, "%s_p%d.%s" % (basename, pid, extension))
        oname = os.path.join(cachedir, "%s_p%d.o" % (basename, pid))
        soname = os.path.join(cachedir, "%s.so" % basename)
        # Link into temporary file, then rename to shared library
        # atomically (avoiding races).
        tmpname = os.path.join(cachedir, "%s_p%d.so.tmp" % (basename, pid))

        if configuration['check_src_hashes'] or configuration['debug']:
            basenames = MPI.comm.allgather(basename)
            if not all(b == basename for b in basenames):
                # Dump all src code to disk for debugging
                output = os.path.join(cachedir, basenames[0])
                srcfile = os.path.join(output, "src-rank%d.c" % MPI.comm.rank)
                if MPI.comm.rank == 0:
                    if not os.path.exists(output):
                        os.makedirs(output)
                MPI.comm.barrier()
                with open(srcfile, "w") as f:
                    f.write(src)
                raise CompilationError("Generated code differs across ranks (see output in %s)" % output)
        try:
            # Are we in the cache?
            return ctypes.CDLL(soname), cachedir + "/" + basename
        except OSError:
            # No, let's go ahead and build
            if MPI.comm.rank == 0:
                # No need to do this on all ranks
                if not os.path.exists(cachedir):
                    os.makedirs(cachedir)
                logfile = os.path.join(cachedir, "%s_p%d.log" % (basename, pid))
                errfile = os.path.join(cachedir, "%s_p%d.err" % (basename, pid))
                with progress(INFO, 'Compiling wrapper'):
                    with file(cname, "w") as f:
                        f.write(src)
                    # Compiler also links
                    if self._ld is None:
                        cc = [self._cc] + self._cppargs + \
                             ['-o', tmpname, cname] + self._ldargs
                        with file(logfile, "w") as log:
                            with file(errfile, "w") as err:
                                log.write("Compilation command:\n")
                                log.write(" ".join(cc))
                                log.write("\n\n")
                                try:
                                    if configuration['no_fork_available']:
                                        cc += ["2>", errfile, ">", logfile]
                                        cmd = " ".join(cc)
                                        status = os.system(cmd)
                                        if status != 0:
                                            raise subprocess.CalledProcessError(status, cmd)
                                    else:
                                        subprocess.check_call(cc, stderr=err,
                                                              stdout=log)
                                except subprocess.CalledProcessError as e:
                                    raise CompilationError(
                                        """Command "%s" return error status %d.
Unable to compile code
Compile log in %s
Compile errors in %s""" % (e.cmd, e.returncode, logfile, errfile))
                    else:
                        cc = [self._cc] + self._cppargs + \
                             ['-c', '-o', oname, cname]
                        ld = self._ld.split() + ['-o', tmpname, oname] + self._ldargs
                        with file(logfile, "w") as log:
                            with file(errfile, "w") as err:
                                log.write("Compilation command:\n")
                                log.write(" ".join(cc))
                                log.write("\n\n")
                                log.write("Link command:\n")
                                log.write(" ".join(ld))
                                log.write("\n\n")
                                try:
                                    if configuration['no_fork_available']:
                                        cc += ["2>", errfile, ">", logfile]
                                        ld += ["2>", errfile, ">", logfile]
                                        cccmd = " ".join(cc)
                                        ldcmd = " ".join(ld)
                                        status = os.system(cccmd)
                                        if status != 0:
                                            raise subprocess.CalledProcessError(status, cccmd)
                                        status = os.system(ldcmd)
                                        if status != 0:
                                            raise subprocess.CalledProcessError(status, ldcmd)
                                    else:
                                        subprocess.check_call(cc, stderr=err,
                                                              stdout=log)
                                        subprocess.check_call(ld, stderr=err,
                                                              stdout=log)
                                except subprocess.CalledProcessError as e:
                                    raise CompilationError(
                                        """Command "%s" return error status %d.
Unable to compile code
Compile log in %s
Compile errors in %s""" % (e.cmd, e.returncode, logfile, errfile))
                    # Atomically ensure soname exists
                    os.rename(tmpname, soname)
            # Wait for compilation to complete
            MPI.comm.barrier()
            # Load resulting library
            return ctypes.CDLL(soname), cachedir + "/" + basename


class MacCompiler(Compiler):
    """A compiler for building a shared library on mac systems.

    :arg cppargs: A list of arguments to pass to the C compiler
         (optional).
    :arg ldargs: A list of arguments to pass to the linker (optional).

    :arg cpp: Are we actually using the C++ compiler?"""

    def __init__(self, cppargs=[], ldargs=[], cpp=False):
        opt_flags = ['-march=native', '-O3']
        if configuration['debug']:
            opt_flags = ['-O0', '-g']
        cc = "mpicc"
        stdargs = ["-std=c99"]
        if cpp:
            cc = "mpicxx"
            stdargs = []
        cppargs = stdargs + ['-fPIC', '-Wall', '-framework', 'Accelerate'] + \
            opt_flags + cppargs
        ldargs = ['-dynamiclib'] + ldargs
        super(MacCompiler, self).__init__(cc,
                                          cppargs=cppargs,
                                          ldargs=ldargs,
                                          cpp=cpp)


class LinuxCompiler(Compiler):
    """A compiler for building a shared library on linux systems.

    :arg cppargs: A list of arguments to pass to the C compiler
         (optional).
    :arg ldargs: A list of arguments to pass to the linker (optional).
    :arg cpp: Are we actually using the C++ compiler?"""
    def __init__(self, cppargs=[], ldargs=[], cpp=False):
        # GCC 4.8.2 produces bad code with -fivopts (which O3 does by default).
        # gcc.gnu.org/bugzilla/show_bug.cgi?id=61068
        # This is the default in Ubuntu 14.04 so work around this
        # problem by turning ivopts off.
<<<<<<< HEAD
        # For 4.6 we need to turn off more, so go to no-tree-vectorize

        # Maybe include '-ftree-slp-vectorize'
        print "Using GCC"
        opt_flags = ['-O3', '-ffast-math', '-fassociative-math']  # '-march=native'
=======
        opt_flags = ['-march=native', '-O3', '-fno-ivopts']
>>>>>>> c29b2e3e
        if configuration['debug']:
            opt_flags = ['-O0', '-g']
        cc = "mpicc"
        stdargs = ["-std=c99"]
        if cpp:
            cc = "mpicxx"
            stdargs = []
        cppargs = stdargs + ['-fPIC', '-Wall'] + opt_flags + cppargs
        ldargs = ['-shared'] + ldargs
        super(LinuxCompiler, self).__init__(cc, cppargs=cppargs, ldargs=ldargs,
                                            cpp=cpp)


class LinuxClangCompiler(Compiler):
    """A compiler for building a shared library on linux systems.

    :arg cppargs: A list of arguments to pass to the Clang/LLVM compiler
         (optional).
    :arg ldargs: A list of arguments to pass to the linker (optional)."""
    def __init__(self, cppargs=[], ldargs=[]):
        # -fopenmp=libomp -O3 -omptargets=nvptx64sm_35-nvidia-linux
        # '-ffast-math', '-fassociative-math'
        # '-omptargets=nvptx64sm_35-nvidia-linux',
        print "Using Clang"
        # Vectorizer flags
        # '-mllvm', '-debug-only=loop-vectorize', '-mllvm', '-pass-remarks=loop-vectorize',
        opt_flags = ['-O3']
        if configuration['debug']:
            opt_flags = ['-O0', '-g']

        cppargs = opt_flags + cppargs + ["-I/localhd/gbercea/lomp/lomp/source/"]
        ldargs = ['-shared'] + ldargs + \
                 ["-L/localhd/gbercea/lomp/lomp/source/lib64"] + \
                 ["-Wl,-rpath,/localhd/gbercea/lomp/lomp/source/lib64"]
        super(LinuxClangCompiler, self).__init__("mpicc", cppargs=cppargs, ldargs=ldargs)


class LinuxIntelCompiler(Compiler):
    """The intel compiler for building a shared library on linux systems.

    :arg cppargs: A list of arguments to pass to the C compiler
         (optional).
    :arg ldargs: A list of arguments to pass to the linker (optional).
    :arg cpp: Are we actually using the C++ compiler?"""
    def __init__(self, cppargs=[], ldargs=[], cpp=False):
        opt_flags = ['-O3', '-xHost']
        if configuration['debug']:
            opt_flags = ['-O0', '-g']
        cc = "mpicc"
        stdargs = ["-std=c99"]
        if cpp:
            cc = "mpicxx"
            stdargs = []
        cppargs = stdargs + ['-fPIC', '-no-multibyte-chars'] + opt_flags + cppargs
        ldargs = ['-shared'] + ldargs
        super(LinuxIntelCompiler, self).__init__(cc, cppargs=cppargs, ldargs=ldargs,
                                                 cpp=cpp)


@collective
def load(src, extension, fn_name, cppargs=[], ldargs=[], argtypes=None, restype=None, compiler=None):
    """Build a shared library and return a function pointer from it.

    :arg src: A string containing the source to build
    :arg extension: extension of the source file (c, cpp)
    :arg fn_name: The name of the function to return from the resulting library
    :arg cppargs: A list of arguments to the C compiler (optional)
    :arg ldargs: A list of arguments to the linker (optional)
    :arg argtypes: A list of ctypes argument types matching the
         arguments of the returned function (optional, pass ``None``
         for ``void``).
    :arg restype: The return type of the function (optional, pass
         ``None`` for ``void``).
    :arg compiler: The name of the C compiler (intel, ``None`` for default)."""
    platform = sys.platform
    cpp = extension == "cpp"
    if platform.find('linux') == 0:
        if compiler == 'intel':
<<<<<<< HEAD
            compiler = LinuxIntelCompiler(cppargs, ldargs)
        elif compiler == "clang":
            compiler = LinuxClangCompiler(cppargs, ldargs)
=======
            compiler = LinuxIntelCompiler(cppargs, ldargs, cpp=cpp)
>>>>>>> c29b2e3e
        else:
            compiler = LinuxCompiler(cppargs, ldargs, cpp=cpp)
    elif platform.find('darwin') == 0:
        compiler = MacCompiler(cppargs, ldargs, cpp=cpp)
    else:
        raise CompilationError("Don't know what compiler to use for platform '%s'" %
                               platform)
    dll, basename = compiler.get_so(src, extension)
    configuration["basename"] = basename

    fn = getattr(dll, fn_name)
    fn.argtypes = argtypes
    fn.restype = restype
    return fn, basename


def clear_cache(prompt=False):
    """Clear the PyOP2 compiler cache.

    :arg prompt: if ``True`` prompt before removing any files
    """
    cachedir = configuration['cache_dir']
    if not os.path.exists(cachedir):
        return

    files = [os.path.join(cachedir, f) for f in os.listdir(cachedir)
             if os.path.isfile(os.path.join(cachedir, f))]
    nfiles = len(files)

    if nfiles == 0:
        print "No cached libraries to remove"
        return

    remove = True
    if prompt:

        user = raw_input("Remove %d cached libraries from %s? [Y/n]: " % (nfiles, cachedir))

        while user.lower() not in ['', 'y', 'n']:
            print "Please answer y or n."
            user = raw_input("Remove %d cached libraries from %s? [Y/n]: " % (nfiles, cachedir))

        if user.lower() == 'n':
            remove = False

    if remove:
        print "Removing %d cached libraries from %s" % (nfiles, cachedir)
        [os.remove(f) for f in files]
    else:
        print "Not removing cached libraries"<|MERGE_RESOLUTION|>--- conflicted
+++ resolved
@@ -226,15 +226,9 @@
         # gcc.gnu.org/bugzilla/show_bug.cgi?id=61068
         # This is the default in Ubuntu 14.04 so work around this
         # problem by turning ivopts off.
-<<<<<<< HEAD
-        # For 4.6 we need to turn off more, so go to no-tree-vectorize
-
         # Maybe include '-ftree-slp-vectorize'
         print "Using GCC"
-        opt_flags = ['-O3', '-ffast-math', '-fassociative-math']  # '-march=native'
-=======
-        opt_flags = ['-march=native', '-O3', '-fno-ivopts']
->>>>>>> c29b2e3e
+        opt_flags = ['-march=native', '-O3', '-fno-ivopts', '-ffast-math', '-fassociative-math']
         if configuration['debug']:
             opt_flags = ['-O0', '-g']
         cc = "mpicc"
@@ -254,7 +248,7 @@
     :arg cppargs: A list of arguments to pass to the Clang/LLVM compiler
          (optional).
     :arg ldargs: A list of arguments to pass to the linker (optional)."""
-    def __init__(self, cppargs=[], ldargs=[]):
+    def __init__(self, cppargs=[], ldargs=[], cpp=False):
         # -fopenmp=libomp -O3 -omptargets=nvptx64sm_35-nvidia-linux
         # '-ffast-math', '-fassociative-math'
         # '-omptargets=nvptx64sm_35-nvidia-linux',
@@ -264,12 +258,15 @@
         opt_flags = ['-O3']
         if configuration['debug']:
             opt_flags = ['-O0', '-g']
-
+        cc = "mpicc"
+        if cpp:
+            cc = "mpicxx"
         cppargs = opt_flags + cppargs + ["-I/localhd/gbercea/lomp/lomp/source/"]
         ldargs = ['-shared'] + ldargs + \
                  ["-L/localhd/gbercea/lomp/lomp/source/lib64"] + \
                  ["-Wl,-rpath,/localhd/gbercea/lomp/lomp/source/lib64"]
-        super(LinuxClangCompiler, self).__init__("mpicc", cppargs=cppargs, ldargs=ldargs)
+        super(LinuxClangCompiler, self).__init__(cc, cppargs=cppargs, ldargs=ldargs,
+                                                 cpp=cpp)
 
 
 class LinuxIntelCompiler(Compiler):
@@ -313,13 +310,9 @@
     cpp = extension == "cpp"
     if platform.find('linux') == 0:
         if compiler == 'intel':
-<<<<<<< HEAD
-            compiler = LinuxIntelCompiler(cppargs, ldargs)
+            compiler = LinuxIntelCompiler(cppargs, ldargs, cpp=cpp)
         elif compiler == "clang":
-            compiler = LinuxClangCompiler(cppargs, ldargs)
-=======
-            compiler = LinuxIntelCompiler(cppargs, ldargs, cpp=cpp)
->>>>>>> c29b2e3e
+            compiler = LinuxClangCompiler(cppargs, ldargs, cpp=cpp)
         else:
             compiler = LinuxCompiler(cppargs, ldargs, cpp=cpp)
     elif platform.find('darwin') == 0:
